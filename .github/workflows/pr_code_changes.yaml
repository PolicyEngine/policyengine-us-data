--- conflicted
+++ resolved
@@ -66,12 +66,7 @@
           - name: Set up Python
             uses: actions/setup-python@v2
             with:
-<<<<<<< HEAD
-                python-version: '3.12'
-=======
                 python-version: '3.11'
->>>>>>> f1b33e53
-              
           - name: Install package
             run: uv pip install -e .[dev] --system
 
@@ -83,13 +78,8 @@
           - name: Build datasets
             run: make data
             env:
-<<<<<<< HEAD
-              LITE_MODE: true
-
-=======
               TEST_LITE: true
               PYTHON_LOG_LEVEL: INFO  
->>>>>>> f1b33e53
           - name: Run tests
             run: pytest
 
