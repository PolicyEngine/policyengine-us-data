--- conflicted
+++ resolved
@@ -42,7 +42,6 @@
         run: python -c "from policyengine_core.data import Dataset; print('Core import OK')"
 
   Test:
-<<<<<<< HEAD
       runs-on: ubuntu-latest
       needs: Lint
       env:
@@ -85,14 +84,4 @@
             run: pytest
 
           - name: Test documentation builds
-            run: make documentation
-=======
-    needs: Lint
-    uses: ./.github/workflows/reusable_test.yaml
-    with:
-      full_suite: true
-      upload_data: false
-      deploy_docs: false
-    secrets:
-      HUGGING_FACE_TOKEN: ${{ secrets.HUGGING_FACE_TOKEN }}
->>>>>>> 8f14375e
+            run: make documentation