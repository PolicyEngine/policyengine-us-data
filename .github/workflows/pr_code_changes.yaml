# Workflow that runs on code changes to a pull request.

name: PR code changes
on:
  pull_request:
    branches:
      - main

    paths:
      - policyengine_us_data/**
      - tests/**
      - .github/workflows/**

jobs:
  Lint:
    runs-on: ubuntu-latest
    steps:
        - uses: actions/checkout@v4
        - name: Check formatting
          uses: "lgeiger/black-action@master"
          with:
              args: ". -l 79 --check"

  SmokeTestForMultipleVersions:
    name: Smoke test (${{ matrix.os }}, Python ${{ matrix.python-version }})
    runs-on: ${{ matrix.os }}
    needs: Lint
    strategy:
      fail-fast: false
      matrix:
        os: [ubuntu-latest, windows-latest]
        python-version: ['3.11', '3.12']
    steps:
      - name: Checkout repo
        uses: actions/checkout@v4

      - name: Set up Python ${{ matrix.python-version }}
        uses: actions/setup-python@v5
        with:
          python-version: ${{ matrix.python-version }}

      - name: Install package ONLY (no dev deps)
        run: python -m pip install .

      - name: Test basic import
        run: python -c "import policyengine_us_data; print('Minimal import OK')"

      - name: Test specific core import
        run: python -c "from policyengine_core.data import Dataset; print('Core import OK')"

  Test:
<<<<<<< HEAD
      runs-on: ubuntu-latest 
=======
      runs-on: ubuntu-latest
>>>>>>> 65473ce7
      needs: Lint
      env:
        HUGGING_FACE_TOKEN: ${{ secrets.HUGGING_FACE_TOKEN }}
      steps:
          - name: Checkout repo
            uses: actions/checkout@v2

          - name: Install uv
            uses: astral-sh/setup-uv@v5

          - name: Set up Python
            uses: actions/setup-python@v2
            with:
                python-version: '3.11.12'
          - name: Install package
            run: uv pip install -e .[dev] --system

          - name: Download data inputs
            run: make download
            env:
              HUGGING_FACE_TOKEN: ${{ secrets.HUGGING_FACE_TOKEN }}

          - name: Build datasets
            run: make data
            env:
              TEST_LITE: true
              PYTHON_LOG_LEVEL: INFO  
          - name: Save calibration log
            uses: actions/upload-artifact@v4
            with:
              name: calibration_log.csv
              path: calibration_log.csv
          - name: Run tests
            run: pytest

          - name: Test documentation builds
            run: make documentation<|MERGE_RESOLUTION|>--- conflicted
+++ resolved
@@ -49,11 +49,7 @@
         run: python -c "from policyengine_core.data import Dataset; print('Core import OK')"
 
   Test:
-<<<<<<< HEAD
-      runs-on: ubuntu-latest 
-=======
       runs-on: ubuntu-latest
->>>>>>> 65473ce7
       needs: Lint
       env:
         HUGGING_FACE_TOKEN: ${{ secrets.HUGGING_FACE_TOKEN }}
