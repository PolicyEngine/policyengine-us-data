--- conflicted
+++ resolved
@@ -1,8 +1,5 @@
-<<<<<<< HEAD
 - bump: patch
   changes:
     changed:
-    - Started cleaning targets (acs age, soi agi, snap, hardcoded) in storage/calibration_targets
-    - Tracked all target csv currently used by the ECPS for backward compatibility
-=======
->>>>>>> 50ef07f8
+    - Started cleaning targets (acs age, soi agi, snap, hardcoded) in storage/calibration_targets.
+    - Tracked all target csv currently used by the ECPS for backward compatibility.