- bump: minor
  changes:
<<<<<<< HEAD
    added:
    - Migrate the ACS from the US-repository.
=======
    changed:
    - Enhanced CPS now uses a 3-year pooled CPS.
>>>>>>> 80be6b95
<|MERGE_RESOLUTION|>--- conflicted
+++ resolved
@@ -1,9 +1,6 @@
 - bump: minor
   changes:
-<<<<<<< HEAD
     added:
     - Migrate the ACS from the US-repository.
-=======
     changed:
-    - Enhanced CPS now uses a 3-year pooled CPS.
->>>>>>> 80be6b95
+    - Enhanced CPS now uses a 3-year pooled CPS.