version: 1
project:
  title: PolicyEngine US Data
  authors:
    - name: 
        given: PolicyEngine
        family: Team
  copyright: '2024'
  github: policyengine/policyengine-us-data
  jupyter:
    myst:
      enable_extensions:
        - colon_fence
        - deflist
        - dollarmath
        - linkify
        - substitution
        - mermaid
  bibliography:
    - references.bib
  toc:
    - file: abstract.md
    - file: introduction.md
    - file: background.md
    - file: data.md
    - file: methodology.md
<<<<<<< HEAD
    - file: long_term_projections.md
=======
    - file: local_area_calibration_setup.ipynb
    - file: long_term_projections.ipynb
>>>>>>> 93427cfb
    - file: discussion.md
    - file: conclusion.md
    - file: appendix.md
site:
  options:
    logo: logo.png
    favicon: ''
    analytics_google: ''
    folders: true
  template: book-theme<|MERGE_RESOLUTION|>--- conflicted
+++ resolved
@@ -24,12 +24,9 @@
     - file: background.md
     - file: data.md
     - file: methodology.md
-<<<<<<< HEAD
     - file: long_term_projections.md
-=======
     - file: local_area_calibration_setup.ipynb
     - file: long_term_projections.ipynb
->>>>>>> 93427cfb
     - file: discussion.md
     - file: conclusion.md
     - file: appendix.md
