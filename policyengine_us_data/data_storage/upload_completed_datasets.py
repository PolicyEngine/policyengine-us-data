from policyengine_us_data.utils.github import upload
from pathlib import Path

FOLDER = Path(__file__).parent

upload(
    "PolicyEngine",
    "policyengine-us-data",
    "release",
    "enhanced_cps_2024.h5",
    FOLDER / "enhanced_cps_2024.h5",
)

upload(
    "PolicyEngine",
    "policyengine-us-data",
    "release",
    "cps_2024.h5",
    FOLDER / "cps_2024.h5",
)

upload(
    "PolicyEngine",
    "irs-soi-puf",
    "release",
    "puf_2024.h5",
<<<<<<< HEAD
    FOLDER / "puf_2015.h5",
)

upload(
    "PolicyEngine",
    "policyengine-us-data",
    "release",
    "acs_2022.h5",
    FOLDER / "acs_2022.h5",
=======
    FOLDER / "puf_2024.h5",
>>>>>>> 317de213
)<|MERGE_RESOLUTION|>--- conflicted
+++ resolved
@@ -24,8 +24,7 @@
     "irs-soi-puf",
     "release",
     "puf_2024.h5",
-<<<<<<< HEAD
-    FOLDER / "puf_2015.h5",
+    FOLDER / "puf_2024.h5",
 )
 
 upload(
@@ -34,7 +33,4 @@
     "release",
     "acs_2022.h5",
     FOLDER / "acs_2022.h5",
-=======
-    FOLDER / "puf_2024.h5",
->>>>>>> 317de213
 )