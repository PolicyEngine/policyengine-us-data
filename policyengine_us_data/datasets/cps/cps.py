from policyengine_core.data import Dataset
from policyengine_us_data.storage import STORAGE_FOLDER
import h5py
from policyengine_us_data.datasets.cps.census_cps import *
from pandas import DataFrame, Series
import numpy as np
import pandas as pd
import os
import yaml
from typing import Type
from policyengine_us_data.utils.uprating import (
    create_policyengine_uprating_factors_table,
)
from policyengine_us_data.utils import QRF


# TODO: figure out how to get this to work interactively. You should be able to run this in ipython
#__file__ = '/mnt/c/devl/policyengine-us-data/policyengine_us_data/datasets/cps/imputation_parameters.yaml'


class CPS(Dataset):
    name = "cps"
    label = "CPS"
    raw_cps: Type[CensusCPS] = None
    previous_year_raw_cps: Type[CensusCPS] = None
    data_format = Dataset.ARRAYS
    frac: float | None = 1

    def generate(self):
        """Generates the Current Population Survey dataset for PolicyEngine US microsimulations.
        Technical documentation and codebook here: https://www2.census.gov/programs-surveys/cps/techdocs/cpsmar21.pdf

        Args:
            frac (float, optional): Fraction of the dataset to keep. Defaults to 1. Example: To downsample to 25% of dataset,
                set frac=0.25.
        """

        if self.raw_cps is None:
            # Extrapolate from CPS 2023

            cps_2023 = CPS_2023(require=True)
            arrays = cps_2023.load_dataset()
            arrays = uprate_cps_data(arrays, 2023, self.time_period)
            self.save_dataset(arrays)
            return

        raw_data = self.raw_cps(require=True).load()
        cps = {}

        ENTITIES = ("person", "tax_unit", "family", "spm_unit", "household")
        person, tax_unit, family, spm_unit, household = [
            raw_data[entity] for entity in ENTITIES
        ]

        add_id_variables(cps, person, tax_unit, family, spm_unit, household)
        add_personal_variables(cps, person)
        add_personal_income_variables(cps, person, self.raw_cps.time_period)
        add_previous_year_income(self, cps)
        add_spm_variables(cps, spm_unit)
        add_household_variables(cps, household)
        add_rent(self, cps, person, household)

        raw_data.close()
        self.save_dataset(cps)

        add_takeup(self)

        # Downsample
<<<<<<< HEAD
        self.downsample(fraction=0.5)

    def downsample(self, fraction: float = 0.5):
=======
        if self.frac is not None and self.frac < 1.0:
            self.downsample(frac=self.frac)

    def downsample(self, frac: float):
>>>>>>> 0f33a2f0
        from policyengine_us import Microsimulation

        # Store original dtypes before modifying
        original_data: dict = self.load_dataset()
        original_dtypes = {
            key: original_data[key].dtype for key in original_data
        }

        sim = Microsimulation(dataset=self)
        sim.subsample(frac=frac)

        for key in original_data:
            if key not in sim.tax_benefit_system.variables:
                continue
            values = sim.calculate(key).values

            # Preserve the original dtype if possible
            if (
                key in original_dtypes
                and hasattr(values, "dtype")
                and values.dtype != original_dtypes[key]
            ):
                try:
                    original_data[key] = values.astype(original_dtypes[key])
                except:
                    # If conversion fails, log it but continue
                    print(
                        f"Warning: Could not convert {key} back to {original_dtypes[key]}"
                    )
                    original_data[key] = values
            else:
                original_data[key] = values

        self.save_dataset(original_data)


def add_rent(self, cps: h5py.File, person: DataFrame, household: DataFrame):
    cps["tenure_type"] = household.H_TENURE.map(
        {
            0: "NONE",
            1: "OWNED_WITH_MORTGAGE",
            2: "RENTED",
            3: "NONE",
        }
    ).astype("S")
    self.save_dataset(cps)

    from policyengine_us_data.datasets.acs.acs import ACS_2022
    from policyengine_us import Microsimulation

    acs = Microsimulation(dataset=ACS_2022)
    cps_sim = Microsimulation(dataset=self)

    PREDICTORS = [
        "is_household_head",
        "age",
        "is_male",
        "tenure_type",
        "employment_income",
        "self_employment_income",
        "social_security",
        "pension_income",
        "state_code_str",
        "household_size",
    ]
    IMPUTATIONS = ["rent", "real_estate_taxes"]
    train_df = acs.calculate_dataframe(PREDICTORS + IMPUTATIONS)
    train_df.tenure_type = train_df.tenure_type.map(
        {
            "OWNED_OUTRIGHT": "OWNED_WITH_MORTGAGE",
        },
        na_action="ignore",
    ).fillna(train_df.tenure_type)
    train_df = train_df[train_df.is_household_head].sample(100_000)
    inference_df = cps_sim.calculate_dataframe(PREDICTORS)
    mask = inference_df.is_household_head.values
    inference_df = inference_df[mask]

    qrf = QRF()
    print("Training imputation model for rent and real estate taxes.")
    qrf.fit(train_df[PREDICTORS], train_df[IMPUTATIONS])
    print("Imputing rent and real estate taxes.")
    imputed_values = qrf.predict(inference_df[PREDICTORS])
    print("Imputation complete.")
    cps["rent"] = np.zeros_like(cps["age"])
    cps["rent"][mask] = imputed_values["rent"]
    # Assume zero housing assistance since
    cps["pre_subsidy_rent"] = cps["rent"]
    cps["housing_assistance"] = np.zeros_like(
        cps["spm_unit_capped_housing_subsidy_reported"]
    )
    cps["real_estate_taxes"] = np.zeros_like(cps["age"])
    cps["real_estate_taxes"][mask] = imputed_values["real_estate_taxes"]


def add_takeup(self):
    data = self.load_dataset()

    from policyengine_us import system, Microsimulation

    baseline = Microsimulation(dataset=self)
    parameters = baseline.tax_benefit_system.parameters(self.time_period)
    generator = np.random.default_rng(seed=100)

    snap_takeup_rate = parameters.gov.usda.snap.takeup_rate
    data["takes_up_snap_if_eligible"] = (
        generator.random(len(data["spm_unit_id"])) < snap_takeup_rate
    )

    eitc_takeup_rates = parameters.gov.irs.credits.eitc.takeup
    eitc_child_count = baseline.calculate("eitc_child_count").values
    eitc_takeup_rate = eitc_takeup_rates.calc(eitc_child_count)
    data["takes_up_eitc"] = (
        generator.random(len(data["tax_unit_id"])) < eitc_takeup_rate
    )
    dc_ptc_takeup_rate = parameters.gov.states.dc.tax.income.credits.ptc.takeup
    data["takes_up_dc_ptc"] = (
        generator.random(len(data["tax_unit_id"])) < dc_ptc_takeup_rate
    )

    self.save_dataset(data)


def uprate_cps_data(data, from_period, to_period):
    uprating = create_policyengine_uprating_factors_table()
    for variable in uprating.index.unique():
        if variable in data:
            current_index = uprating[uprating.index == variable][
                to_period
            ].values[0]
            start_index = uprating[uprating.index == variable][
                from_period
            ].values[0]
            growth = current_index / start_index
            data[variable] = data[variable] * growth

    return data


def add_id_variables(
    cps: h5py.File,
    person: DataFrame,
    tax_unit: DataFrame,
    family: DataFrame,
    spm_unit: DataFrame,
    household: DataFrame,
) -> None:
    """Add basic ID and weight variables.

    Args:
        cps (h5py.File): The CPS dataset file.
        person (DataFrame): The person table of the ASEC.
        tax_unit (DataFrame): The tax unit table created from the person table
            of the ASEC.
        family (DataFrame): The family table of the ASEC.
        spm_unit (DataFrame): The SPM unit table created from the person table
            of the ASEC.
        household (DataFrame): The household table of the ASEC.
    """
    # Add primary and foreign keys
    cps["person_id"] = person.PH_SEQ * 100 + person.P_SEQ
    cps["family_id"] = family.FH_SEQ * 10 + family.FFPOS
    cps["household_id"] = household.H_SEQ
    cps["person_tax_unit_id"] = person.TAX_ID
    cps["person_spm_unit_id"] = person.SPM_ID
    cps["tax_unit_id"] = tax_unit.TAX_ID
    cps["spm_unit_id"] = spm_unit.SPM_ID
    cps["person_household_id"] = person.PH_SEQ
    cps["person_family_id"] = person.PH_SEQ * 10 + person.PF_SEQ
    cps["is_household_head"] = person.P_SEQ == 1
    cps["household_weight"] = household.HSUP_WGT / 1e2

    # Marital units

    marital_unit_id = person.PH_SEQ * 1e6 + np.maximum(
        person.A_LINENO, person.A_SPOUSE
    )

    # marital_unit_id is not the household ID, zero padded and followed
    # by the index within household (of each person, or their spouse if
    # one exists earlier in the survey).

    marital_unit_id = Series(marital_unit_id).rank(
        method="dense"
    )  # Simplify to a natural number sequence with repetitions [0, 1, 1, 2, 3, ...]

    cps["person_marital_unit_id"] = marital_unit_id.values
    cps["marital_unit_id"] = marital_unit_id.drop_duplicates().values


def add_personal_variables(cps: h5py.File, person: DataFrame) -> None:
    """Add personal demographic variables.

    Args:
        cps (h5py.File): The CPS dataset file.
        person (DataFrame): The CPS person table.
    """

    # The CPS provides age as follows:
    # 00-79 = 0-79 years of age
    # 80 = 80-84 years of age
    # 85 = 85+ years of age
    # We assign the 80 ages randomly between 80 and 84.
    # to avoid unrealistically bunching at 80.
    cps["age"] = np.where(
        person.A_AGE == 80,
        # NB: randint is inclusive of first argument, exclusive of second.
        np.random.randint(80, 85, len(person)),
        person.A_AGE,
    )

    # A_SEX is 1 -> male, 2 -> female.
    cps["is_female"] = person.A_SEX == 2
    # "Is...blind or does...have serious difficulty seeing even when Wearing
    #  glasses?" 1 -> Yes
    cps["is_blind"] = person.PEDISEYE == 1
    DISABILITY_FLAGS = [
        "PEDIS" + i for i in ["DRS", "EAR", "EYE", "OUT", "PHY", "REM"]
    ]
    cps["is_disabled"] = (person[DISABILITY_FLAGS] == 1).any(axis=1)

    def children_per_parent(col: str) -> pd.DataFrame:
        """Calculate number of children in the household using parental
            pointers.

        Args:
            col (str): Either PEPAR1 and PEPAR2, which correspond to A_LINENO
            of the person's first and second parent in the household,
            respectively.
        """
        return (
            person[person[col] > 0]
            .groupby(["PH_SEQ", col])
            .size()
            .reset_index()
            .rename(columns={col: "A_LINENO", 0: "children"})
        )

    # Aggregate to parent.
    res = (
        pd.concat(
            [children_per_parent("PEPAR1"), children_per_parent("PEPAR2")]
        )
        .groupby(["PH_SEQ", "A_LINENO"])
        .children.sum()
        .reset_index()
    )
    tmp = person[["PH_SEQ", "A_LINENO"]].merge(
        res, on=["PH_SEQ", "A_LINENO"], how="left"
    )
    cps["own_children_in_household"] = tmp.children.fillna(0)

    cps["has_marketplace_health_coverage"] = person.MRK == 1

    cps["cps_race"] = person.PRDTRACE
    cps["is_hispanic"] = person.PRDTHSP != 0

    cps["is_widowed"] = person.A_MARITL == 4
    cps["is_separated"] = person.A_MARITL == 6
    # High school or college/university enrollment status.
    cps["is_full_time_college_student"] = person.A_HSCOL == 2


def add_personal_income_variables(
    cps: h5py.File, person: DataFrame, year: int
):
    """Add income variables.

    Args:
        cps (h5py.File): The CPS dataset file.
        person (DataFrame): The CPS person table.
        year (int): The CPS year
    """
    # Get income imputation parameters.
    yamlfilename = os.path.join(
        os.path.abspath(os.path.dirname(__file__)),
        "imputation_parameters.yaml",
    )
    with open(yamlfilename, "r", encoding="utf-8") as yamlfile:
        p = yaml.safe_load(yamlfile)
    assert isinstance(p, dict)

    # Assign CPS variables.
    cps["employment_income"] = person.WSAL_VAL

    cps["weekly_hours_worked"] = person.HRSWK * person.WKSWORK / 52

    cps["taxable_interest_income"] = person.INT_VAL * (
        p["taxable_interest_fraction"]
    )
    cps["tax_exempt_interest_income"] = person.INT_VAL * (
        1 - p["taxable_interest_fraction"]
    )
    cps["self_employment_income"] = person.SEMP_VAL
    cps["farm_income"] = person.FRSE_VAL
    cps["qualified_dividend_income"] = person.DIV_VAL * (
        p["qualified_dividend_fraction"]
    )
    cps["non_qualified_dividend_income"] = person.DIV_VAL * (
        1 - p["qualified_dividend_fraction"]
    )
    cps["rental_income"] = person.RNT_VAL
    # Assign Social Security retirement benefits if at least 62.
    MINIMUM_RETIREMENT_AGE = 62
    cps["social_security_retirement"] = np.where(
        person.A_AGE >= MINIMUM_RETIREMENT_AGE, person.SS_VAL, 0
    )
    # Otherwise assign them to Social Security disability benefits.
    cps["social_security_disability"] = (
        person.SS_VAL - cps["social_security_retirement"]
    )
    # Provide placeholders for other Social Security inputs to avoid creating
    # NaNs as they're uprated.
    cps["social_security_dependents"] = np.zeros_like(
        cps["social_security_retirement"]
    )
    cps["social_security_survivors"] = np.zeros_like(
        cps["social_security_retirement"]
    )
    cps["unemployment_compensation"] = person.UC_VAL
    # Add pensions and annuities.
    cps_pensions = person.PNSN_VAL + person.ANN_VAL
    # Assume a constant fraction of pension income is taxable.
    cps["taxable_private_pension_income"] = (
        cps_pensions * p["taxable_pension_fraction"]
    )
    cps["tax_exempt_private_pension_income"] = cps_pensions * (
        1 - p["taxable_pension_fraction"]
    )
    # Retirement account distributions.
    RETIREMENT_CODES = {
        1: "401k",
        2: "403b",
        3: "roth_ira",
        4: "regular_ira",
        5: "keogh",
        6: "sep",  # Simplified Employee Pension plan
        7: "other_type_retirement_account",
    }
    for code, description in RETIREMENT_CODES.items():
        tmp = 0
        # The ASEC splits distributions across four variable pairs.
        for i in ["1", "2", "1_YNG", "2_YNG"]:
            tmp += (person["DST_SC" + i] == code) * person["DST_VAL" + i]
        cps[f"{description}_distributions"] = tmp
    # Allocate retirement distributions by taxability.
    for source_with_taxable_fraction in ["401k", "403b", "sep"]:
        cps[f"taxable_{source_with_taxable_fraction}_distributions"] = (
            cps[f"{source_with_taxable_fraction}_distributions"]
            * p[
                f"taxable_{source_with_taxable_fraction}_distribution_fraction"
            ]
        )
        cps[f"tax_exempt_{source_with_taxable_fraction}_distributions"] = cps[
            f"{source_with_taxable_fraction}_distributions"
        ] * (
            1
            - p[
                f"taxable_{source_with_taxable_fraction}_distribution_fraction"
            ]
        )
        del cps[f"{source_with_taxable_fraction}_distributions"]

    # Assume all regular IRA distributions are taxable,
    # and all Roth IRA distributions are not.
    cps["taxable_ira_distributions"] = cps["regular_ira_distributions"]
    cps["tax_exempt_ira_distributions"] = cps["roth_ira_distributions"]
    # Other income (OI_VAL) is a catch-all for all other income sources.
    # The code for alimony income is 20.
    cps["alimony_income"] = (person.OI_OFF == 20) * person.OI_VAL
    # The code for strike benefits is 12.
    cps["strike_benefits"] = (person.OI_OFF == 12) * person.OI_VAL
    cps["child_support_received"] = person.CSP_VAL
    # Assume all public assistance / welfare dollars (PAW_VAL) are TANF.
    # They could also include General Assistance.
    cps["tanf_reported"] = person.PAW_VAL
    cps["ssi_reported"] = person.SSI_VAL
    # Assume all retirement contributions are traditional 401(k) for now.
    # Procedure for allocating retirement contributions:
    # 1) If they report any self-employment income, allocate entirely to
    #    self-employed pension contributions.
    # 2) If they report any wage and salary income, allocate in this order:
    #    a) Traditional 401(k) contributions up to to limit
    #    b) Roth 401(k) contributions up to the limit
    #    c) IRA contributions up to the limit, split according to administrative fractions
    #    d) Other retirement contributions
    # Disregard reported pension contributions from people who report neither wage and salary
    # nor self-employment income.
    # Assume no 403(b) or 457 contributions for now.
    LIMIT_401K_2022 = 20_500
    LIMIT_401K_CATCH_UP_2022 = 6_500
    LIMIT_IRA_2022 = 6_000
    LIMIT_IRA_CATCH_UP_2022 = 1_000
    CATCH_UP_AGE_2022 = 50
    retirement_contributions = person.RETCB_VAL
    cps["self_employed_pension_contributions"] = np.where(
        person.SEMP_VAL > 0, retirement_contributions, 0
    )
    remaining_retirement_contributions = np.maximum(
        retirement_contributions - cps["self_employed_pension_contributions"],
        0,
    )
    # Compute the 401(k) limit for the person's age.
    catch_up_eligible = person.A_AGE >= CATCH_UP_AGE_2022
    limit_401k = LIMIT_401K_2022 + catch_up_eligible * LIMIT_401K_CATCH_UP_2022
    limit_ira = LIMIT_IRA_2022 + catch_up_eligible * LIMIT_IRA_CATCH_UP_2022
    cps["traditional_401k_contributions"] = np.where(
        person.WSAL_VAL > 0,
        np.minimum(remaining_retirement_contributions, limit_401k),
        0,
    )
    remaining_retirement_contributions = np.maximum(
        remaining_retirement_contributions
        - cps["traditional_401k_contributions"],
        0,
    )
    cps["roth_401k_contributions"] = np.where(
        person.WSAL_VAL > 0,
        np.minimum(remaining_retirement_contributions, limit_401k),
        0,
    )
    remaining_retirement_contributions = np.maximum(
        remaining_retirement_contributions - cps["roth_401k_contributions"],
        0,
    )
    cps["traditional_ira_contributions"] = np.where(
        person.WSAL_VAL > 0,
        np.minimum(remaining_retirement_contributions, limit_ira),
        0,
    )
    remaining_retirement_contributions = np.maximum(
        remaining_retirement_contributions
        - cps["traditional_ira_contributions"],
        0,
    )
    roth_ira_limit = limit_ira - cps["traditional_ira_contributions"]
    cps["roth_ira_contributions"] = np.where(
        person.WSAL_VAL > 0,
        np.minimum(remaining_retirement_contributions, roth_ira_limit),
        0,
    )
    # Allocate capital gains into long-term and short-term based on aggregate split.
    cps["long_term_capital_gains"] = person.CAP_VAL * (
        p["long_term_capgain_fraction"]
    )
    cps["short_term_capital_gains"] = person.CAP_VAL * (
        1 - p["long_term_capgain_fraction"]
    )
    cps["receives_wic"] = person.WICYN == 1
    cps["veterans_benefits"] = person.VET_VAL
    cps["workers_compensation"] = person.WC_VAL
    # Disability income has multiple sources and values split across two pairs
    # of variables. Include everything except for worker's compensation
    # (code 1), which is defined as WC_VAL.
    WORKERS_COMP_DISABILITY_CODE = 1
    disability_benefits_1 = person.DIS_VAL1 * (
        person.DIS_SC1 != WORKERS_COMP_DISABILITY_CODE
    )
    disability_benefits_2 = person.DIS_VAL2 * (
        person.DIS_SC2 != WORKERS_COMP_DISABILITY_CODE
    )
    cps["disability_benefits"] = disability_benefits_1 + disability_benefits_2
    # Expenses.
    # "What is the annual amount of child support paid?"
    cps["child_support_expense"] = person.CHSP_VAL
    cps["health_insurance_premiums_without_medicare_part_b"] = person.PHIP_VAL
    cps["over_the_counter_health_expenses"] = person.POTC_VAL
    cps["other_medical_expenses"] = person.PMED_VAL
    cps["medicare_part_b_premiums"] = person.PEMCPREM


def add_spm_variables(cps: h5py.File, spm_unit: DataFrame) -> None:
    SPM_RENAMES = dict(
        spm_unit_total_income_reported="SPM_TOTVAL",
        snap_reported="SPM_SNAPSUB",
        spm_unit_capped_housing_subsidy_reported="SPM_CAPHOUSESUB",
        free_school_meals_reported="SPM_SCHLUNCH",
        spm_unit_energy_subsidy_reported="SPM_ENGVAL",
        spm_unit_wic_reported="SPM_WICVAL",
        spm_unit_broadband_subsidy_reported="SPM_BBSUBVAL",
        spm_unit_payroll_tax_reported="SPM_FICA",
        spm_unit_federal_tax_reported="SPM_FEDTAX",
        # State tax includes refundable credits.
        spm_unit_state_tax_reported="SPM_STTAX",
        spm_unit_capped_work_childcare_expenses="SPM_CAPWKCCXPNS",
        spm_unit_spm_threshold="SPM_POVTHRESHOLD",
        spm_unit_net_income_reported="SPM_RESOURCES",
        spm_unit_pre_subsidy_childcare_expenses="SPM_CHILDCAREXPNS",
    )

    for openfisca_variable, asec_variable in SPM_RENAMES.items():
        if asec_variable in spm_unit.columns:
            cps[openfisca_variable] = spm_unit[asec_variable]

    cps["reduced_price_school_meals_reported"] = (
        cps["free_school_meals_reported"] * 0
    )


def add_household_variables(cps: h5py.File, household: DataFrame) -> None:
    cps["state_fips"] = household.GESTFIPS
    cps["county_fips"] = household.GTCO
    state_county_fips = cps["state_fips"] * 1e3 + cps["county_fips"]
    # Assign is_nyc here instead of as a variable formula so that it shows up
    # as toggleable in the webapp.
    # List county FIPS codes for each NYC county/borough.
    NYC_COUNTY_FIPS = [
        5,  # Bronx
        47,  # Kings (Brooklyn)
        61,  # New York (Manhattan)
        81,  # Queens
        85,  # Richmond (Staten Island)
    ]
    # Compute NYC by concatenating NY state FIPS with county FIPS.
    # For example, 36061 is Manhattan.
    NYS_FIPS = 36
    nyc_full_county_fips = [
        NYS_FIPS * 1e3 + county_fips for county_fips in NYC_COUNTY_FIPS
    ]
    cps["in_nyc"] = np.isin(state_county_fips, nyc_full_county_fips)


def add_previous_year_income(self, cps: h5py.File) -> None:
    if self.previous_year_raw_cps is None:
        print(
            "No previous year data available for this dataset, skipping previous year income imputation."
        )
        return

    cps_current_year_data = self.raw_cps(require=True).load()
    cps_previous_year_data = self.previous_year_raw_cps(require=True).load()
    cps_previous_year = cps_previous_year_data.person.set_index(
        cps_previous_year_data.person.PERIDNUM
    )
    cps_current_year = cps_current_year_data.person.set_index(
        cps_current_year_data.person.PERIDNUM
    )

    previous_year_data = cps_previous_year[
        ["WSAL_VAL", "SEMP_VAL", "I_ERNVAL", "I_SEVAL"]
    ].rename(
        {
            "WSAL_VAL": "employment_income_last_year",
            "SEMP_VAL": "self_employment_income_last_year",
        },
        axis=1,
    )

    previous_year_data = previous_year_data[
        (previous_year_data.I_ERNVAL == 0) & (previous_year_data.I_SEVAL == 0)
    ]

    previous_year_data.drop(["I_ERNVAL", "I_SEVAL"], axis=1, inplace=True)

    joined_data = cps_current_year.join(previous_year_data)[
        [
            "employment_income_last_year",
            "self_employment_income_last_year",
            "I_ERNVAL",
            "I_SEVAL",
        ]
    ]
    joined_data["previous_year_income_available"] = (
        ~joined_data.employment_income_last_year.isna()
        & ~joined_data.self_employment_income_last_year.isna()
        & (joined_data.I_ERNVAL == 0)
        & (joined_data.I_SEVAL == 0)
    )
    joined_data = joined_data.fillna(-1).drop(["I_ERNVAL", "I_SEVAL"], axis=1)

    # CPS already ordered by PERIDNUM, so the join wouldn't change the order.
    cps["employment_income_last_year"] = joined_data[
        "employment_income_last_year"
    ].values
    cps["self_employment_income_last_year"] = joined_data[
        "self_employment_income_last_year"
    ].values
    cps["previous_year_income_available"] = joined_data[
        "previous_year_income_available"
    ].values


class CPS_2019(CPS):
    name = "cps_2019"
    label = "CPS 2019"
    raw_cps = CensusCPS_2019
    previous_year_raw_cps = CensusCPS_2018
    file_path = STORAGE_FOLDER / "cps_2019.h5"
    time_period = 2019
    frac = 0.5


class CPS_2020(CPS):
    name = "cps_2020"
    label = "CPS 2020"
    raw_cps = CensusCPS_2020
    previous_year_raw_cps = CensusCPS_2019
    file_path = STORAGE_FOLDER / "cps_2020.h5"
    time_period = 2020
    frac = 0.5


class CPS_2021(CPS):
    name = "cps_2021"
    label = "CPS 2021"
    raw_cps = CensusCPS_2021
    previous_year_raw_cps = CensusCPS_2020
    file_path = STORAGE_FOLDER / "cps_2021_v1_6_1.h5"
    time_period = 2021
    frac = 0.5


class CPS_2022(CPS):
    name = "cps_2022"
    label = "CPS 2022"
    raw_cps = CensusCPS_2022
    previous_year_raw_cps = CensusCPS_2021
    file_path = STORAGE_FOLDER / "cps_2022_v1_6_1.h5"
    time_period = 2022
    frac = 0.5


class CPS_2023(CPS):
    name = "cps_2023"
    label = "CPS 2023"
    raw_cps = CensusCPS_2023
    previous_year_raw_cps = CensusCPS_2022
    file_path = STORAGE_FOLDER / "cps_2023.h5"
    time_period = 2023
    frac = 0.5


class CPS_2024(CPS):
    name = "cps_2024"
    label = "CPS 2024 (2022-based)"
    file_path = STORAGE_FOLDER / "cps_2024.h5"
    time_period = 2024
    url = "release://policyengine/policyengine-us-data/1.13.0/cps_2024.h5"
    frac = 0.5


# The below datasets are a very naïve way of preventing downsampling in the
# Pooled 3-Year CPS. They should be replaced by a more sustainable approach.
# If these are still here on July 1, 2025, please open an issue and raise at standup.
class CPS_2021_Full(CPS):
    name = "cps_2021_full"
    label = "CPS 2021 (full)"
    raw_cps = CensusCPS_2021
    previous_year_raw_cps = CensusCPS_2020
    file_path = STORAGE_FOLDER / "cps_2021_full.h5"
    time_period = 2021


class CPS_2022_Full(CPS):
    name = "cps_2022_full"
    label = "CPS 2022 (full)"
    raw_cps = CensusCPS_2022
    previous_year_raw_cps = CensusCPS_2021
    file_path = STORAGE_FOLDER / "cps_2022_full.h5"
    time_period = 2022


class CPS_2023_Full(CPS):
    name = "cps_2023_full"
    label = "CPS 2023 (full)"
    raw_cps = CensusCPS_2023
    previous_year_raw_cps = CensusCPS_2022
    file_path = STORAGE_FOLDER / "cps_2023_full.h5"
    time_period = 2023


class PooledCPS(Dataset):
    data_format = Dataset.ARRAYS
    input_datasets: list
    time_period: int

    def generate(self):
        data = [
            input_dataset(require=True).load_dataset()
            for input_dataset in self.input_datasets
        ]
        time_periods = [dataset.time_period for dataset in self.input_datasets]
        data = [
            uprate_cps_data(data, time_period, self.time_period)
            for data, time_period in zip(data, time_periods)
        ]

        new_data = {}

        for i in range(len(data)):
            for variable in data[i]:
                data_values = data[i][variable]
                if variable not in new_data:
                    new_data[variable] = data_values
                elif "_id" in variable:
                    previous_max = new_data[variable].max()
                    new_data[variable] = np.concatenate(
                        [
                            new_data[variable],
                            data_values + previous_max,
                        ]
                    )
                else:
                    new_data[variable] = np.concatenate(
                        [
                            new_data[variable],
                            data_values,
                        ]
                    )

        new_data["household_weight"] = new_data["household_weight"] / len(
            self.input_datasets
        )

        self.save_dataset(new_data)


class Pooled_3_Year_CPS_2023(PooledCPS):
    label = "CPS 2023 (3-year pooled)"
    name = "pooled_3_year_cps_2023"
    file_path = STORAGE_FOLDER / "pooled_3_year_cps_2023.h5"
    input_datasets = [
        CPS_2021_Full,
        CPS_2022_Full,
        CPS_2023_Full,
    ]
    time_period = 2023
    url = "hf://policyengine/policyengine-us-data/pooled_3_year_cps_2023.h5"


if __name__ == "__main__":
    CPS_2021().generate()
    CPS_2022().generate()
    CPS_2023().generate()
    CPS_2024().generate()
    CPS_2021_Full().generate()
    CPS_2022_Full().generate()
    CPS_2023_Full().generate()
    Pooled_3_Year_CPS_2023().generate()<|MERGE_RESOLUTION|>--- conflicted
+++ resolved
@@ -66,16 +66,10 @@
         add_takeup(self)
 
         # Downsample
-<<<<<<< HEAD
-        self.downsample(fraction=0.5)
-
-    def downsample(self, fraction: float = 0.5):
-=======
         if self.frac is not None and self.frac < 1.0:
             self.downsample(frac=self.frac)
 
     def downsample(self, frac: float):
->>>>>>> 0f33a2f0
         from policyengine_us import Microsimulation
 
         # Store original dtypes before modifying
