--- conflicted
+++ resolved
@@ -36,8 +36,6 @@
     sim = Microsimulation(dataset=EnhancedCPS_2024)
 
     assert sim.calculate("deductible_mortgage_interest").sum() > 1
-<<<<<<< HEAD
-    assert sim.calculate("interest_expense").sum() > 1
 
 
 def test_ecps_replicates_jct_salt_te():
@@ -80,6 +78,4 @@
     federal_tax_expenditure = tax_change.sum() / 1e9
 
     assert abs(federal_tax_expenditure - 20) < 5
-=======
-    assert sim.calculate("deductible_interest_expense").sum() > 1
->>>>>>> 806eb109
+    assert sim.calculate("deductible_interest_expense").sum() > 1