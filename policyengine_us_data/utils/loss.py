--- conflicted
+++ resolved
@@ -534,17 +534,10 @@
                 age_targets.GEO_NAME == state, age_range
             ].values[0]
             targets_array.append(target_value)
-<<<<<<< HEAD
-
-    print(len(targets_array), "targets in total")
 
     agi_state_target_names, agi_state_targets = _add_agi_state_targets()
     targets_array.extend(agi_state_targets)
     loss_matrix = _add_agi_metric_columns(loss_matrix, sim)
-
-    print(len(targets_array), "targets in total after AGI state targets")
-=======
->>>>>>> 7a83bd67
 
     return loss_matrix, np.array(targets_array)
 
