--- conflicted
+++ resolved
@@ -696,8 +696,8 @@
     agi = sim.calculate("adjusted_gross_income").values
     
     # Federal income tax is at household level - need to map to tax unit from household
-    federal_income_tax_household = sim.calculate("federal_income_tax").values
-    federal_income_tax = sim.map_result(
+    federal_income_tax_household = sim.calculate("income_tax").values
+    income_tax = sim.map_result(
         federal_income_tax_household, "household", "tax_unit", how="divide_by_num_of_tax_units"
     )
     
@@ -717,8 +717,8 @@
         # Determine which variable to use based on the target
         if "adjusted_gross_income" in r.VARIABLE:
             base_value = agi
-        elif "federal_income_tax" in r.VARIABLE:
-            base_value = federal_income_tax
+        elif "income_tax" in r.VARIABLE:
+            base_value = income_tax
         else:
             continue
             
@@ -729,13 +729,8 @@
             
         # Map back to household level for the loss matrix
         metric = sim.map_result(metric, "tax_unit", "household")
-<<<<<<< HEAD
-        
-        col_name = f"{r.GEO_NAME}/{r.VARIABLE}/{band}"
-=======
 
         col_name = f"state/{r.GEO_NAME}/{r.VARIABLE}/{band}"
->>>>>>> f9808d8b
         loss_matrix[col_name] = metric
         
     return loss_matrix
