[build-system]
requires = [
  "setuptools>=45", 
  "wheel", 
  "setuptools_scm[toml]>=6.2",
]
build-backend = "setuptools.build_meta"

[project]
name = "policyengine_us_data"
version = "1.39.1"
description = "A package to create representative microdata for the US."
readme = "README.md"
authors = [
    {name = "PolicyEngine", email = "hello@policyengine.org"},
]
license = {file = "LICENSE"}
requires-python = ">=3.11, <3.13.0"
dependencies = [
    "policyengine-us>=1.340.1",
    "policyengine-core>=3.14.1",
    "pandas>=2.3.0",
    "requests",
    "tqdm",
<<<<<<< HEAD
    "microdf_python>=1.0.0",
=======
    "microdf_python>=0.4.3,<0.4.6",
    "setuptools>=60",
    "microimpute==0.1.4",
    "pip-system-certs",
    "google-cloud-storage",
    "google-auth",
    "scipy<1.13",
    "statsmodels>=0.14.0",
    "openpyxl>=3.1.5",
    "tables>=3.10.2",
    "torch>=2.7.1",
    "us",
>>>>>>> 79f0b898
]

[project.optional-dependencies]
dev = [
    "black",
    "pytest",
    "quantile-forest",
    "tabulate",
    "furo",
    "jupyter-book",
    "yaml-changelog>=0.1.7",
    "build",
    "tomli",
    "itables",
]

[tool.setuptools]
packages = ["policyengine_us_data"]
include-package-data = true

[tool.setuptools.package-data]
"policyengine_us_data" = ["**/*"]

[tool.pytest.ini_options]
addopts = "-v"
testpaths = [
    "tests",
]

[tool.black]
line-length = 79
target-version = ['py311']
include = '\.pyi?$'
extend-exclude = '''
/(
  # directories
  \.eggs
  | \.git
  | \.hg
  | \.mypy_cache
  | \.tox
  | \.venv
  | build
  | dist
)/
'''<|MERGE_RESOLUTION|>--- conflicted
+++ resolved
@@ -22,10 +22,7 @@
     "pandas>=2.3.0",
     "requests",
     "tqdm",
-<<<<<<< HEAD
     "microdf_python>=1.0.0",
-=======
-    "microdf_python>=0.4.3,<0.4.6",
     "setuptools>=60",
     "microimpute==0.1.4",
     "pip-system-certs",
@@ -37,7 +34,6 @@
     "tables>=3.10.2",
     "torch>=2.7.1",
     "us",
->>>>>>> 79f0b898
 ]
 
 [project.optional-dependencies]
